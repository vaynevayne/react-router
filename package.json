{
  "name": "@remix-run/react-router",
  "private": true,
  "workspaces": {
    "packages": [
      "packages/react-router",
      "packages/react-router-dom",
      "packages/react-router-dom-v5-compat",
      "packages/react-router-native",
      "packages/router"
    ],
    "nohoist": [
      "**/react-native",
      "**/react-native/**"
    ]
  },
  "scripts": {
    "build": "rollup -c",
    "clean": "git clean -fdX .",
    "format": "prettier --ignore-path .eslintignore --write .",
    "format:check": "prettier --ignore-path .eslintignore --check .",
    "postinstall": "patch-package",
    "lint": "eslint --cache .",
    "prerelease": "yarn build",
    "release": "changeset publish",
    "size": "filesize",
    "test": "jest",
    "changeset": "changeset",
    "version": "changeset version",
    "postversion": "node scripts/postversion.mjs",
    "version:experimental": "node scripts ./scripts/version experimental",
    "watch": "rollup -c -w"
  },
  "jest": {
    "projects": [
      "<rootDir>/packages/*"
    ]
  },
  "resolutions": {
    "@types/react": "^18.0.0",
    "@types/react-dom": "^18.0.0"
  },
  "dependencies": {
    "@ampproject/filesize": "^4.3.0",
    "@babel/core": "^7.18.2",
    "@babel/preset-env": "^7.18.2",
    "@babel/preset-modules": "^0.1.5",
    "@babel/preset-react": "^7.17.12",
    "@babel/preset-typescript": "^7.17.12",
    "@changesets/changelog-github": "0.4.4",
    "@changesets/cli": "^2.22.0",
<<<<<<< HEAD
    "@octokit/graphql": "^4.8.0",
    "@octokit/plugin-paginate-rest": "^2.17.0",
    "@octokit/rest": "^18.12.0",
=======
    "@remix-run/changelog-github": "^0.0.5",
>>>>>>> d4053208
    "@remix-run/web-fetch": "4.1.3",
    "@rollup/plugin-babel": "^5.3.1",
    "@rollup/plugin-replace": "^4.0.0",
    "@rollup/plugin-typescript": "^8.3.2",
    "@testing-library/jest-dom": "5.16.3",
    "@testing-library/react": "^13.3.0",
    "@types/jest": "26.x",
    "@types/jsdom": "16.2.14",
    "@types/jsonfile": "^6.0.1",
    "@types/react": "^18.0.15",
    "@types/react-dom": "^18.0.6",
    "@types/react-native": "^0.61.0",
    "@types/react-test-renderer": "^18.0.0",
    "@types/semver": "^7.3.8",
    "@typescript-eslint/eslint-plugin": "^4.28.3",
    "@typescript-eslint/parser": "^4.28.3",
    "babel-eslint": "^10.1.0",
    "babel-jest": "^26.6.3",
    "babel-plugin-dev-expression": "^0.2.2",
    "chalk": "^4.1.1",
    "cheerio": "^1.0.0-rc.10",
    "eslint": "^7.30.0",
    "eslint-config-react-app": "^6.0.0",
    "eslint-plugin-flowtype": "^5.8.0",
    "eslint-plugin-import": "^2.23.4",
    "eslint-plugin-jest": "^26.5.3",
    "eslint-plugin-jsx-a11y": "^6.4.1",
    "eslint-plugin-react": "^7.24.0",
    "eslint-plugin-react-hooks": "next",
    "fs-extra": "^10.1.0",
    "history": "^5.3.0",
    "jest": "^26.6.3",
    "jsonfile": "^6.1.0",
    "metro-react-native-babel-preset": "^0.57.0",
    "patch-package": "^6.4.7",
    "prettier": "^2.5.1",
    "prompt-confirm": "^2.0.4",
    "react": "^18.2.0",
    "react-dom": "^18.2.0",
    "react-test-renderer": "^18.2.0",
    "rollup": "^2.75.5",
    "rollup-plugin-copy": "^3.4.0",
    "rollup-plugin-extensions": "^0.1.0",
    "rollup-plugin-prettier": "^2.2.2",
    "rollup-plugin-terser": "^7.0.2",
    "semver": "^7.3.5",
    "ts-jest": "^26.5.6",
    "type-fest": "^2.13.0",
    "typescript": "^4.7.3"
  },
  "engines": {
    "node": ">=14"
  },
  "filesize": {
    "packages/router/dist/router.js": {
      "none": "100 kB"
    },
    "packages/react-router/dist/react-router.production.min.js": {
      "none": "12.5 kB"
    },
    "packages/react-router/dist/umd/react-router.production.min.js": {
      "none": "14.5 kB"
    },
    "packages/react-router-dom/dist/react-router-dom.production.min.js": {
      "none": "10 kB"
    },
    "packages/react-router-dom/dist/umd/react-router-dom.production.min.js": {
      "none": "16 kB"
    }
  }
}<|MERGE_RESOLUTION|>--- conflicted
+++ resolved
@@ -49,13 +49,10 @@
     "@babel/preset-typescript": "^7.17.12",
     "@changesets/changelog-github": "0.4.4",
     "@changesets/cli": "^2.22.0",
-<<<<<<< HEAD
     "@octokit/graphql": "^4.8.0",
     "@octokit/plugin-paginate-rest": "^2.17.0",
     "@octokit/rest": "^18.12.0",
-=======
     "@remix-run/changelog-github": "^0.0.5",
->>>>>>> d4053208
     "@remix-run/web-fetch": "4.1.3",
     "@rollup/plugin-babel": "^5.3.1",
     "@rollup/plugin-replace": "^4.0.0",
