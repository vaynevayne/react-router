---
title: Tutorial
order: 2
---

# Tutorial

## Introduction

[Check out the completed version of the app here](https://stackblitz.com/edit/github-agqlf5?file=src/App.jsx).

React Router is a fully-featured client and server-side routing library for React, a JavaScript library for building user interfaces. React Router runs anywhere React runs; on the web, on the server with node.js, and on React Native.

If you're just getting started with React generally, we recommend you follow [the excellent Getting Started guide](https://reactjs.org/docs/getting-started.html) in the official docs. There is plenty of information there to get you up and running. React Router is compatible with React >= 16.8.

We'll keep this tutorial quick and to the point. By the end you'll know the APIs you deal with day-to-day with React Router. After that, you can dig into some of the other docs to get a deeper understanding.

While building a little bookkeeping app we'll cover:

- Configuring Routes
- Navigating with Link
- Creating Links with active styling
- Using Nested Routes for Layout
- Navigating programmatically
- Using URL params for data loading
- Using URL Search params
- Creating your own behaviors through composition
- Server Rendering

## Installation

### Recommended: StackBlitz

To do this tutorial you'll need a working React app. We recommend skipping bundlers and using [this demo on StackBlitz](https://stackblitz.com/github/remix-run/react-router/tree/main/tutorial?file=src/App.jsx) to code along in your browser:

[![Open in StackBlitz](https://developer.stackblitz.com/img/open_in_stackblitz.svg)](https://stackblitz.com/github/remix-run/react-router/tree/main/tutorial?file=src/App.jsx)

As you edit files, the tutorial will update live.

### Using a bundler

Feel free to use your bundler of choice like [Create React App](https://create-react-app.dev/) or [Vite](https://vitejs.dev/guide/#scaffolding-your-first-vite-project).

```sh
# create react app
npx create-react-app router-tutorial

# vite
npm init vite@latest router-tutorial --template react
```

Then install React Router dependencies:

```sh
cd router-tutorial
npm install react-router-dom@6
```

Then edit your App.js to be pretty boring:

```tsx filename=src/App.js
export default function App() {
  return (
    <div>
      <h1>Bookkeeper!</h1>
    </div>
  );
}
```

Actually, that "!" doesn't look boring at all. This is pretty exciting. We sat on React Router v6 beta for over a year as we shifted gears with our business after a global pandemic. THIS IS THE MOST EXCITING THING WE'VE DONE IN A WHILE!

Finally, go make sure `index.js` or `main.jsx` (depending on the bundler you used) is actually boring:

```tsx filename=src/main.jsx
import { render } from "react-dom";
import App from "./App";

const rootElement = document.getElementById("root");
render(<App />, rootElement);
```

Finally, start your app:

```sh
# probably this
npm start

# or this
npm run dev
```

## Connect the URL

First things first, we want to connect your app to the browser's URL: import `BrowserRouter` and render it around your whole app.

```tsx lines=[2,7-9] filename=src/main.jsx
import { render } from "react-dom";
import { BrowserRouter } from "react-router-dom";
import App from "./App";

const rootElement = document.getElementById("root");
render(
  <BrowserRouter>
    <App />
  </BrowserRouter>,
  rootElement
);
```

Nothing changes in your app, but now we're ready to start messing with the URL.

## Add Some Links

Open up `src/App.js`, import `Link` and add some global navigation. Side note: don't take the styling too seriously in this tutorial, we're just using inline styles for convenience, style your apps however you want.

```tsx lines=[1,7-15] filename=src/App.js
import { Link } from "react-router-dom";

export default function App() {
  return (
    <div>
      <h1>Bookkeeper</h1>
      <nav
        style={{
          borderBottom: "solid 1px",
          paddingBottom: "1rem",
        }}
      >
        <Link to="/invoices">Invoices</Link> |{" "}
        <Link to="/expenses">Expenses</Link>
      </nav>
    </div>
  );
}
```

Go ahead and click the links and the back/forward button (if you're using StackBlitz, you'll need to click the "Open in New Window" button in the inline-browser's toolbar). React Router is now controlling the URL!

We don't have any routes that render when the URL changes yet, but Link is changing the URL without causing a full page reload.

## Add Some Routes

Add a couple new files:

- `src/routes/invoices.jsx`
- `src/routes/expenses.jsx`

(The location of the files doesn't matter, but when you decide you'd like an automatic backend API, server rendering, code splitting bundler and more for this app, naming your files like this way makes it easy to port this app to our other project, [Remix](https://remix.run) 😉)

Now fill 'em up with some code:

```tsx filename=src/routes/expenses.jsx
export default function Expenses() {
  return (
    <main style={{ padding: "1rem 0" }}>
      <h2>Expenses</h2>
    </main>
  );
}
```

```tsx filename=src/routes/invoices.jsx
export default function Invoices() {
  return (
    <main style={{ padding: "1rem 0" }}>
      <h2>Invoices</h2>
    </main>
  );
}
```

Finally, let's teach React Router how to render our app at different URLs by creating our first "Route Config" inside of `main.jsx` or `index.js`.

```tsx lines=[2,4-5,13-19] filename=src/main.jsx
import { render } from "react-dom";
import {
  BrowserRouter,
  Routes,
  Route,
} from "react-router-dom";
import App from "./App";
import Expenses from "./routes/expenses";
import Invoices from "./routes/invoices";

const rootElement = document.getElementById("root");
render(
  <BrowserRouter>
    <Routes>
      <Route path="/" element={<App />} />
      <Route path="expenses" element={<Expenses />} />
      <Route path="invoices" element={<Invoices />} />
    </Routes>
  </BrowserRouter>,
  rootElement
);
```

Notice at `"/"` it renders `<App>`. At `"/invoices"` it render `<Invoices>`. Nice work!

<docs-info>Remember if you're using StackBlitz to click the "Open in New Window" button in the inline browser's toolbar to be able to click the back/forward buttons in your browser.</docs-info>

## Nested Routes

You may have noticed when clicking the links that the layout in `App` disappears. Repeating shared layouts is a pain in the neck. We've learned that most UI is a series of nested layouts that almost always map to segments of the URL so this idea is baked right in to React Router.

Let's get some automatic, persistent layout handling by doing just two things:

1. Nest the routes inside of the App route
2. Render an Outlet

First let's nest the routes. Right now the expenses and invoices routes are siblings to the app, we want to make them _children_ of the app route:

```jsx lines=[15-18] filename=src/main.jsx
import { render } from "react-dom";
import {
  BrowserRouter,
  Routes,
  Route,
} from "react-router-dom";
import App from "./App";
import Expenses from "./routes/expenses";
import Invoices from "./routes/invoices";

const rootElement = document.getElementById("root");
render(
  <BrowserRouter>
    <Routes>
      <Route path="/" element={<App />}>
        <Route path="expenses" element={<Expenses />} />
        <Route path="invoices" element={<Invoices />} />
      </Route>
    </Routes>
  </BrowserRouter>,
  rootElement
);
```

When routes have children it does two things:

1. It nests the URLs (`"/" + "expenses"` and `"/" + "invoices"`)
2. It will nest the UI components for shared layout when the child route matches:

However, before (2) will work we need to render an `Outlet` in the `App.jsx` "parent" route.

```jsx lines=[1,16] filename=src/App.jsx
import { Outlet, Link } from "react-router-dom";

export default function App() {
  return (
    <div>
      <h1>Bookkeeper</h1>
      <nav
        style={{
          borderBottom: "solid 1px",
          paddingBottom: "1rem",
        }}
      >
        <Link to="/invoices">Invoices</Link> |{" "}
        <Link to="/expenses">Expenses</Link>
      </nav>
      <Outlet />
    </div>
  );
}
```

Now click around again. The parent route (`App.js`) persists while the `<Outlet>` swaps between the two child routes (`<Invoices>` and `<Expenses>`)!

As we'll see later, this works at _any level_ of the route hierarchy and is incredibly powerful.

## Listing the Invoices

Normally you'd be fetching data from a server somewhere, but for this tutorial let's hard code some fake stuff so we can focus on routing.

Make a file at `src/data.js` and copy/paste this in there:

```js filename=src/data.js
let invoices = [
  {
    name: "Santa Monica",
    number: 1995,
    amount: "$10,800",
    due: "12/05/1995",
  },
  {
    name: "Stankonia",
    number: 2000,
    amount: "$8,000",
    due: "10/31/2000",
  },
  {
    name: "Ocean Avenue",
    number: 2003,
    amount: "$9,500",
    due: "07/22/2003",
  },
  {
    name: "Tubthumper",
    number: 1997,
    amount: "$14,000",
    due: "09/01/1997",
  },
  {
    name: "Wide Open Spaces",
    number: 1998,
    amount: "$4,600",
<<<<<<< HEAD
    due: "01/27/2998",
=======
    due: "01/27/1998",
>>>>>>> 347f4fe4
  },
];

export function getInvoices() {
  return invoices;
}
```

Now we can use it in the invoices route. Let's also add a bit of styling to get a sidebar nav layout going on. Feel free to copy/paste all of this, but take special note of the `<Link>` elements `to` prop:

```js lines=[17] filename=src/routes/invoices.jsx
import { Link } from "react-router-dom";
import { getInvoices } from "../data";

export default function Invoices() {
  let invoices = getInvoices();
  return (
    <div style={{ display: "flex" }}>
      <nav
        style={{
          borderRight: "solid 1px",
          padding: "1rem",
        }}
      >
        {invoices.map((invoice) => (
          <Link
            style={{ display: "block", margin: "1rem 0" }}
            to={`/invoices/${invoice.number}`}
            key={invoice.number}
          >
            {invoice.name}
          </Link>
        ))}
      </nav>
    </div>
  );
}
```

Cool! Now click an invoice link and see what happens.

😨😨😨

## Adding a "No Match" Route

That didn't go as you might have expected. If you click those links the page goes blank! That's because none of the routes we've defined match a URL like the ones we're linking to: `"/invoices/123"`.

Before we move on, it's good practice to always handle this "no match" case. Go back to your route config and add this:

```js lines=[5-12] filename=src/main.jsx
<Routes>
  <Route path="/" element={<App />}>
    <Route path="expenses" element={<Expenses />} />
    <Route path="invoices" element={<Invoices />} />
    <Route
      path="*"
      element={
        <main style={{ padding: "1rem" }}>
          <p>There's nothing here!</p>
        </main>
      }
    />
  </Route>
</Routes>
```

The `"*"` has special meaning here. It will match only when no other routes do.

## Reading URL Params

Alright, back to the individual invoice URLs. Let's add a route for a specific invoice. We just visited some URLs like `"/invoices/1998"` and `"/invoices/2005"`, let's make a new component at `src/routes/invoice.jsx` to render at those URLs:

```js filename=src/routes/invoice.jsx
export default function Invoice() {
  return <h2>Invoice #???</h2>;
}
```

We'd like to render the invoice number instead of `"???"`. Normally in React you'd pass this as a prop: `<Invoice invoiceId="123" />`, but you don't control that information because it comes from the URL.

Let's define a route that will match these kinds of URLs and enable us to get the invoice number from it.

Create a new `<Route>` _inside_ of the "invoices" route like this:

```js lines=[4-6] filename=src/main.jsx
<Routes>
  <Route path="/" element={<App />}>
    <Route path="expenses" element={<Expenses />} />
    <Route path="invoices" element={<Invoices />}>
      <Route path=":invoiceId" element={<Invoice />} />
    </Route>
    <Route
      path="*"
      element={
        <main style={{ padding: "1rem" }}>
          <p>There's nothing here!</p>
        </main>
      }
    />
  </Route>
</Routes>
```

A couple things to note:

- We just created a route that matches urls like "/invoices/2005" and "/invoices/1998". The `:invoiceId` part of the path is a "URL param", meaning it can match any value as long as the pattern is the same.
- The `<Route>` adds a second layer of route nesting when it matches: `<App><Invoices><Invoice /></Invoices></App>`. Because the `<Route>` is nested the UI will be nested too.

Alright, now go click a link to an invoice, note that the URL changes but the new invoice component doesn't show up yet. Do you know why?

That's right! We need to add an outlet to the parent layout route (we're really proud of you).

```tsx lines=[1,24] filename=src/routes/invoices.jsx
import { Link, Outlet } from "react-router-dom";
import { getInvoices } from "../data";

export default function Invoices() {
  let invoices = getInvoices();
  return (
    <div style={{ display: "flex" }}>
      <nav
        style={{
          borderRight: "solid 1px",
          padding: "1rem",
        }}
      >
        {invoices.map((invoice) => (
          <Link
            style={{ display: "block", margin: "1rem 0" }}
            to={`/invoices/${invoice.number}`}
            key={invoice.number}
          >
            {invoice.name}
          </Link>
        ))}
      </nav>
      <Outlet />
    </div>
  );
}
```

Okay, let's close the circle here. Open up the invoice component again and let's get the `:invoiceId` param from the URL:

```ts lines=[1,4] filename=src/routes/invoice.jsx
import { useParams } from "react-router-dom";

export default function Invoice() {
  let params = useParams();
  return <h2>Invoice: {params.invoiceId}</h2>;
}
```

Note that the key of the param on the `params` object is the same as the dynamic segment in the route path:

```
:invoiceId -> params.invoiceId
```

Let's use that information to build up a more interesting invoice page. Open up `src/data.js` and add a new function to lookup invoices by their number:

```js filename=src/data.js lines=[7-11]
// ...

export function getInvoices() {
  return invoices;
}

export function getInvoice(number) {
  return invoices.find(
    (invoice) => invoice.number === number
  );
}
```

And now back in `invoice.jsx` we use the param to look up an invoice and display more information:

```js filename=routes/invoice.jsx lines=[2,6]
import { useParams } from "react-router-dom";
import { getInvoice } from "../data";

export default function Invoice() {
  let params = useParams();
  let invoice = getInvoice(parseInt(params.invoiceId, 10));
  return (
    <main style={{ padding: "1rem" }}>
      <h2>Total Due: {invoice.amount}</h2>
      <p>
        {invoice.name}: {invoice.number}
      </p>
      <p>Due Date: {invoice.due}</p>
    </main>
  );
}
```

Note that we used `parseInt` around the param. It's very common for your data lookups to use a `number` type, but URL params are always `string`.

## Index Routes

Index routes are possibly the most difficult concept in React Router for people to understand. So if you've struggled before, we hope this can clarify it for you.

Right now you're probably looking at one of the invoices. Click on the "Invoices" link in the global nav of your app. Notice that the main content area goes blank! We can fix this with an "index" route.

```jsx filename=src/main.jsx lines=[5-12]
<Routes>
  <Route path="/" element={<App />}>
    <Route path="expenses" element={<Expenses />} />
    <Route path="invoices" element={<Invoices />}>
      <Route
        index
        element={
          <main style={{ padding: "1rem" }}>
            <p>Select an invoice</p>
          </main>
        }
      />
      <Route path=":invoiceId" element={<Invoice />} />
    </Route>
    <Route
      path="*"
      element={
        <main style={{ padding: "1rem" }}>
          <p>There's nothing here!</p>
        </main>
      }
    />
  </Route>
</Routes>
```

Sweet! Now the index route fills the empty space!

Notice it has the `index` prop instead of a `path`. That's because the index route shares the path of the parent. That's the whole point--it doesn't have a path.

Maybe you're still scratching your head. There are a few ways we try to answer the question "what is an index route?". Hopefully one of these sticks for you:

- Index routes render in the parent routes outlet at the parent route's path.
- Index routes match when a parent route matches but none of the other children match.
- Index routes are the default child route for a parent route.
- Index routes render when the user hasn't clicked one of the items in a navigation list yet.

## Active Links

It's very common, especially in navigation lists, to display the link as the active link the user is looking at. Let's add this treatment to our invoices list by swapping out `Link` for `NavLink`.

```jsx lines=[1,15-27] filename=src/routes/invoices.jsx
import { NavLink, Outlet } from "react-router-dom";
import { getInvoices } from "../data";

export default function Invoices() {
  let invoices = getInvoices();
  return (
    <div style={{ display: "flex" }}>
      <nav
        style={{
          borderRight: "solid 1px",
          padding: "1rem",
        }}
      >
        {invoices.map((invoice) => (
          <NavLink
            style={({ isActive }) => {
              return {
                display: "block",
                margin: "1rem 0",
                color: isActive ? "red" : "",
              };
            }}
            to={`/invoices/${invoice.number}`}
            key={invoice.number}
          >
            {invoice.name}
          </NavLink>
        ))}
      </nav>
      <Outlet />
    </div>
  );
}
```

We did three things there:

1. We swapped out `Link` for `NavLink`.
2. We changed the `style` from a simple object to a function that returns an object.
3. We changed the color of our link by looking at the `isActive` value that `NavLink` passed to our styling function.

You can do the same thing with `className` on `NavLink`:

```jsx
// normal string
<NavLink className="red" />

// function
<NavLink className={({ isActive }) => isActive ? "red" : "blue"} />
```

## Search Params

Search params are like URL params but they sit in a different position in the URL. Instead of being in the normal URL segments separated by `/`, they are at the end after a `?`. You've seen them across the web like `"/login?success=1"` or `"/shoes?brand=nike&sort=asc&sortby=price"`.

React Router makes it easy to read and manipulate the search params with `useSearchParams`. It works a lot like `React.useState()` but stores and sets the state in the URL search params instead of in memory.

Let's see it in action by adding a little filter on the invoices nav list.

```jsx filename=routes/invoices.jsx lines=[4,10,20-30,32-37]
import {
  NavLink,
  Outlet,
  useSearchParams,
} from "react-router-dom";
import { getInvoices } from "../data";

export default function Invoices() {
  let invoices = getInvoices();
  let [searchParams, setSearchParams] = useSearchParams();

  return (
    <div style={{ display: "flex" }}>
      <nav
        style={{
          borderRight: "solid 1px",
          padding: "1rem",
        }}
      >
        <input
          value={searchParams.get("filter") || ""}
          onChange={(event) => {
            let filter = event.target.value;
            if (filter) {
              setSearchParams({ filter });
            } else {
              setSearchParams({});
            }
          }}
        />
        {invoices
          .filter((invoice) => {
            let filter = searchParams.get("filter");
            if (!filter) return true;
            let name = invoice.name.toLowerCase();
            return name.startsWith(filter.toLowerCase());
          })
          .map((invoice) => (
            <NavLink
              style={({ isActive }) => ({
                display: "block",
                margin: "1rem 0",
                color: isActive ? "red" : "",
              })}
              to={`/invoices/${invoice.number}`}
              key={invoice.number}
            >
              {invoice.name}
            </NavLink>
          ))}
      </nav>
      <Outlet />
    </div>
  );
}
```

Check this out, as the user types:

- `setSearchParams()` is putting the `?filter=...` search params in the URL and rerendering the router.
- `useSearchParams` is now returning a [`URLSearchParams`](https://developer.mozilla.org/en-US/docs/Web/API/URLSearchParams) with `"filter"` as one of its values.
- We set the value of the input to whatever is in the filter search param (it's just like `useState` but in the URLSearchParams instead!)
- We filter our list of invoices based on the filter search param.

## Custom Behavior

If you filter the list and then click a link, you'll notice that the list is no longer filtered and the search param is cleared from the `<input>` and the URL. You might want this, you might not! Maybe you want to keep the list filtered and keep the param in the URL.

We can persist the query string when we click a link by adding it to the link's href. We'll do that by composing `NavLink` and `useLocation` from React Router into our own `QueryNavLink` (maybe there's a better name, but that's what we're going with today).

```js
import { useLocation, NavLink } from "react-router-dom";

function QueryNavLink({ to, ...props }) {
  let location = useLocation();
  return <NavLink to={to + location.search} {...props} />;
}
```

You can put that code anywhere you want in your app and then replace your `NavLink` in `src/routes/invoices.jsx` with `QueryNavLink` and you're done.

Like `useSearchParams`, `useLocation` returns a location that tells us information about the URL. A location looks something like this:

```js
{
  pathname: "/invoices",
  search: "?filter=sa",
  hash: "",
  state: null,
  key: "ae4cz2j"
}
```

With that information, the task in `QueryNavLink` is pretty simple: add the `location.search` onto the `to` prop. You might be thinking, "Geez, seems like this should be a built-in component of React Router or something?". Well, let's look at another example.

What if you had links like this on an ecommerce site.

```jsx
<Link to="/shoes?brand=nike">Nike</Link>
<Link to="/shoes?brand=vans">Vans</Link>
```

And then you wanted to style them as "active" when the url search params match the brand? You could make a component that does exactly that pretty quickly with stuff you've learned in this tutorial:

```jsx
function BrandLink({ brand, ...props }) {
  let [params] = useSearchParams();
  let isActive = params.getAll("brand").includes(brand);
  return (
    <Link
      style={{ color: isActive ? "red" : "" }}
      to={`/shoes?brand=${brand}`}
      {...props}
    />
  );
}
```

That's going to be active for `"/shoes?brand=nike"` as well as `"/shoes?brand=nike&brand=vans"`. Maybe you want it to be active when there's only one brand selected:

```js
let brands = params.getAll("brand");
let isActive =
  brands.includes(brand) && brands.length === 1;
// ...
```

Or maybe you want the links to be _additive_ (clicking Nike and then Vans adds both brands to the search params) instead of replacing the brand:

```jsx [4-6,10]
function BrandLink({ brand, ...props }) {
  let [params] = useSearchParams();
  let isActive = params.getAll("brand").includes(brand);
  if (!isActive) {
    params.append("brand", brand);
  }
  return (
    <Link
      style={{ color: isActive ? "red" : "" }}
      to={`/shoes?${params.toString()}`}
      {...props}
    />
  );
}
```

Or maybe you want it to add the brand if it's not there already and remove it if it's clicked again!

```jsx [7-12]
function BrandLink({ brand, ...props }) {
  let [params] = useSearchParams();
  let isActive = params.getAll("brand").includes(brand);
  if (!isActive) {
    params.append("brand", brand);
  } else {
    params = new URLSearchParams(
      Array.from(params).filter(
        ([key, value]) => key !== "brand" || value !== brand
      )
    );
  }
  return (
    <Link
      style={{ color: isActive ? "red" : "" }}
      to={`/shoes?${params.toString()}`}
      {...props}
    />
  );
}
```

As you can see, even in this fairly simple example there are a lot of valid behaviors you might want. React Router doesn't try to solve every use-case we've ever heard of directly. Instead, we give you the components and hooks to compose whatever behavior you need.

## Navigating Programmatically

Okay, back to our app. Hang in there, you're almost done!

Most of the time the URL changes is in response to the user clicking a link. But sometimes you, the programmer, want to change the URL. A very common use case is after a data update like creating or deleting a record.

Let's add a button that marks the invoice as paid and then navigates to the index route.

First you can copy and paste this function that deletes an invoice from our fake data store:

```js filename=src/data.js
export function deleteInvoice(number) {
  invoices = invoices.filter(
    (invoice) => invoice.number !== number
  );
}
```

Now let's add the delete button, call our new function, and navigate to the index route:

```js lines=[1-2,5-6,17-26] filename=src/routes/invoice.jsx
import {
  useParams,
  useNavigate,
  useLocation,
} from "react-router-dom";
import { getInvoice, deleteInvoice } from "../data";

export default function Invoice() {
  let navigate = useNavigate();
  let location = useLocation();
  let params = useParams();
  let invoice = getInvoice(parseInt(params.invoiceId, 10));

  return (
    <main style={{ padding: "1rem" }}>
      <h2>Total Due: {invoice.amount}</h2>
      <p>
        {invoice.name}: {invoice.number}
      </p>
      <p>Due Date: {invoice.due}</p>
      <p>
        <button
          onClick={() => {
            deleteInvoice(invoice.number);
            navigate("/invoices" + location.search);
          }}
        >
          Delete
        </button>
      </p>
    </main>
  );
}
```

Notice we used `useLocation` again to persist the query string by adding `location.search` to the navigation link.

## Getting Help

Congrats! You're all done with this tutorial. We hope it helped you get your bearings with React Router.

If you're having trouble, check out the [Resources](/resources) page to get help. Good luck!<|MERGE_RESOLUTION|>--- conflicted
+++ resolved
@@ -305,11 +305,7 @@
     name: "Wide Open Spaces",
     number: 1998,
     amount: "$4,600",
-<<<<<<< HEAD
-    due: "01/27/2998",
-=======
     due: "01/27/1998",
->>>>>>> 347f4fe4
   },
 ];
 
