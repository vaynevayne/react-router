name: 🕊 Release
on:
  push:
    branches:
      - release
      - "release-*"
      - "!release-experimental"
      - "!release-experimental-*"

concurrency: ${{ github.workflow }}-${{ github.ref }}

env:
  CI: true

jobs:
  release:
    name: 🦋 Changesets Release
    if: github.repository == 'remix-run/react-router'
    runs-on: ubuntu-latest

    steps:
      - name: ⬇️ Checkout repo
        uses: actions/checkout@v3
        with:
          fetch-depth: 0

      - name: ⎔ Setup Node
        uses: actions/setup-node@v3
        with:
          node-version-file: ".nvmrc"
          cache: yarn

      - name: 📥 Install dependencies
        # even though this is called "npm-install" it does use yarn to install
        # because we have a yarn.lock and caches efficiently.
        uses: bahmutov/npm-install@v1

      - name: 🔐 Setup npm auth
        run: |
          echo "registry=https://registry.npmjs.org" >> ~/.npmrc
          echo "//registry.npmjs.org/:_authToken=${{ secrets.NPM_TOKEN }}" >> ~/.npmrc

        # This action has two responsibilities. The first time the workflow runs
        # (initial push to a `release-*` branch) it will create a new branch and
        # then open a PR with the related changes for the new version. After the
        # PR is merged, the workflow will run again and this action will build +
        # publish to npm.
      - name: 🚀 PR / Publish
        id: changesets
        uses: changesets/action@v1
        with:
          version: yarn run version
          commit: "chore: Update version for release"
          title: "chore: Update version for release"
          publish: yarn release
          createGithubReleases: false
        env:
<<<<<<< HEAD
          GITHUB_TOKEN: ${{ secrets.RELEASE_TOKEN_SO_OTHER_ACTIONS_RUN }}
          NPM_TOKEN: ${{ secrets.NPM_TOKEN }}
=======
          GITHUB_TOKEN: ${{ secrets.GITHUB_TOKEN }}
          NPM_TOKEN: ${{ secrets.NPM_TOKEN }}

  # comment:
  #   needs: [release]
  #   name: 📝 Comment on related issues and pull requests
  #   if: github.repository == 'remix-run/react-router'
  #   uses: remix-run/react-router/.github/workflows/release-comments.yml@main
  #   with:
  #     ref: ${{ github.ref }}
>>>>>>> 54c3e39e
<|MERGE_RESOLUTION|>--- conflicted
+++ resolved
@@ -55,11 +55,7 @@
           publish: yarn release
           createGithubReleases: false
         env:
-<<<<<<< HEAD
           GITHUB_TOKEN: ${{ secrets.RELEASE_TOKEN_SO_OTHER_ACTIONS_RUN }}
-          NPM_TOKEN: ${{ secrets.NPM_TOKEN }}
-=======
-          GITHUB_TOKEN: ${{ secrets.GITHUB_TOKEN }}
           NPM_TOKEN: ${{ secrets.NPM_TOKEN }}
 
   # comment:
@@ -68,5 +64,4 @@
   #   if: github.repository == 'remix-run/react-router'
   #   uses: remix-run/react-router/.github/workflows/release-comments.yml@main
   #   with:
-  #     ref: ${{ github.ref }}
->>>>>>> 54c3e39e
+  #     ref: ${{ github.ref }}