{
  "name": "react-router",
  "version": "0.0.0-experimental-b1ff171f",
  "author": "React Training <hello@reacttraining.com>",
  "description": "Declarative routing for React",
  "repository": "ReactTraining/react-router",
  "license": "MIT",
  "main": "main.js",
  "module": "index.js",
  "types": "index.d.ts",
  "unpkg": "umd/react-router.production.min.js",
  "dependencies": {
    "prop-types": "^15.7.2"
  },
  "peerDependencies": {
<<<<<<< HEAD
    "react": "0.0.0-experimental-33c3af284"
=======
    "history": ">=5",
    "react": ">=16.8"
>>>>>>> 922d199f
  },
  "sideEffects": false,
  "keywords": [
    "react",
    "router",
    "route",
    "routing",
    "history",
    "link"
  ]
}<|MERGE_RESOLUTION|>--- conflicted
+++ resolved
@@ -13,12 +13,8 @@
     "prop-types": "^15.7.2"
   },
   "peerDependencies": {
-<<<<<<< HEAD
+    "history": ">=5",
     "react": "0.0.0-experimental-33c3af284"
-=======
-    "history": ">=5",
-    "react": ">=16.8"
->>>>>>> 922d199f
   },
   "sideEffects": false,
   "keywords": [
